// Reaktoro is a C++ library for computational reaction modelling.
//
// Copyright (C) 2014 Allan Leal
//
// This program is free software: you can redistribute it and/or modify
// it under the terms of the GNU General Public License as published by
// the Free Software Foundation, either version 3 of the License, or
// (at your option) any later version.
//
// This program is distributed in the hope that it will be useful,
// but WITHOUT ANY WARRANTY; without even the implied warranty of
// MERCHANTABILITY or FITNESS FOR A PARTICULAR PURPOSE. See the
// GNU General Public License for more details.
//
// You should have received a copy of the GNU General Public License
// along with this program. If not, see <http://www.gnu.org/licenses/>.

#pragma once

namespace Reaktoro {

/// The method used for the optimisation calculationss
enum class OptimumMethod
{
<<<<<<< HEAD
    IpAction, IpNewton, IpOpt, Karpov, Refiner, Simplex
=======
    IpAction, IpActive, IpNewton, IpOpt, Karpov, Simplex
>>>>>>> 2c999e92
};

} // namespace Reaktoro<|MERGE_RESOLUTION|>--- conflicted
+++ resolved
@@ -22,11 +22,7 @@
 /// The method used for the optimisation calculationss
 enum class OptimumMethod
 {
-<<<<<<< HEAD
-    IpAction, IpNewton, IpOpt, Karpov, Refiner, Simplex
-=======
-    IpAction, IpActive, IpNewton, IpOpt, Karpov, Simplex
->>>>>>> 2c999e92
+    IpAction, IpActive, IpNewton, IpOpt, Karpov, Refiner, Simplex
 };
 
 } // namespace Reaktoro